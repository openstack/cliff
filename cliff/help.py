import argparse
import sys

from .command import Command


class HelpAction(argparse.Action):
    """Provide a custom action so the -h and --help options
    to the main app will print a list of the commands.

    The commands are determined by checking the CommandManager
    instance, passed in as the "default" value for the action.
    """
    def __call__(self, parser, namespace, values, option_string=None):
        app = self.default
        parser.print_help(app.stdout)
        app.stdout.write('\nCommands:\n')
        command_manager = app.command_manager
        for name, ep in sorted(command_manager):
            factory = ep.load()
            cmd = factory(self, None)
            one_liner = cmd.get_description().split('\n')[0]
            app.stdout.write('  %-13s  %s\n' % (name, one_liner))
        sys.exit(0)


class HelpCommand(Command):
    """print detailed help for another command
    """

    def get_parser(self, prog_name):
        parser = super(HelpCommand, self).get_parser(prog_name)
        parser.add_argument('cmd',
                            nargs='*',
                            help='name of the command',
                            )
        return parser

    def take_action(self, parsed_args):
        if parsed_args.cmd:
            try:
<<<<<<< HEAD
                the_cmd = self.app.command_manager.find_command(
                    parsed_args.cmd,
                    )
                cmd_factory, cmd_name, search_args = the_cmd
=======
                info = self.app.command_manager.find_command(parsed_args.cmd)
                cmd_factory, cmd_name, search_args = info
>>>>>>> 1473b678
            except ValueError:
                # Did not find an exact match
                cmd = parsed_args.cmd[0]
                fuzzy_matches = [k[0] for k in self.app.command_manager
                                 if k[0].startswith(cmd)
                                 ]
                if not fuzzy_matches:
                    raise
                self.app.stdout.write('Command "%s" matches:\n' % cmd)
                for fm in fuzzy_matches:
                    self.app.stdout.write('  %s\n' % fm)
                return
            cmd = cmd_factory(self.app, search_args)
            full_name = (cmd_name
                         if self.app.interactive_mode
                         else ' '.join([self.app.NAME, cmd_name])
                         )
            cmd_parser = cmd.get_parser(full_name)
        else:
            cmd_parser = self.get_parser(' '.join([self.app.NAME, 'help']))
        cmd_parser.print_help(self.app.stdout)
        return 0<|MERGE_RESOLUTION|>--- conflicted
+++ resolved
@@ -39,15 +39,10 @@
     def take_action(self, parsed_args):
         if parsed_args.cmd:
             try:
-<<<<<<< HEAD
                 the_cmd = self.app.command_manager.find_command(
                     parsed_args.cmd,
                     )
                 cmd_factory, cmd_name, search_args = the_cmd
-=======
-                info = self.app.command_manager.find_command(parsed_args.cmd)
-                cmd_factory, cmd_name, search_args = info
->>>>>>> 1473b678
             except ValueError:
                 # Did not find an exact match
                 cmd = parsed_args.cmd[0]
